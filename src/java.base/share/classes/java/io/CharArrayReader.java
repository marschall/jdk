--- conflicted
+++ resolved
@@ -25,11 +25,8 @@
 
 package java.io;
 
-<<<<<<< HEAD
 import java.nio.CharBuffer;
-=======
 import java.util.Objects;
->>>>>>> d339320e
 
 /**
  * This class implements a character buffer that can be used as a
