--- conflicted
+++ resolved
@@ -41,12 +41,8 @@
 
 public class LWWindowPeer
     extends LWContainerPeer<Window, JComponent>
-<<<<<<< HEAD
-    implements WindowPeer, FramePeer, DialogPeer, FullScreenCapable, PlatformEventNotifier {
-=======
-    implements FramePeer, DialogPeer, FullScreenCapable, DisplayChangedListener
+    implements FramePeer, DialogPeer, FullScreenCapable, DisplayChangedListener, PlatformEventNotifier
 {
->>>>>>> 9bc20d44
     public static enum PeerType {
         SIMPLEWINDOW,
         FRAME,
